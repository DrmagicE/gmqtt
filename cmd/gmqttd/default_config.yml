--- conflicted
+++ resolved
@@ -1,5 +1,6 @@
-# Path to pid file, default to /var/run/gmqttd.pid
-# pid_file:
+# Path to pid file.
+# If not set, there will be no pid file.
+# pid_file: /var/run/gmqttd.pid
 
 listeners:
   # bind address
@@ -9,19 +10,6 @@
 #      cert: "path_to_cert_file"
 #      key: "path_to_key_file"
 
-<<<<<<< HEAD
-#  - address: ":8883"
-#    # websocket setting
-#    websocket:
-#      path: "/"
-
-gRPC:
-  endpoint: "unix://./gmqttd.sock"
-  # /var/run
-
-api:
-
-=======
   - address: ":8883"
     # websocket setting
     websocket:
@@ -29,7 +17,9 @@
 
 api:
   grpc:
-    - address: "unix:///var/run/gmqttd.sock" # The gRPC server listen address.
+    # The gRPC server listen address. Supports unix socket and tcp socket.
+    - address: "tcp://127.0.0.1:8084"
+    #- address: "unix:///var/run/gmqttd.sock"
 #      tls:
 #        cacert: "path_to_ca_cert_file"
 #        cert: "path_to_cert_file"
@@ -37,12 +27,11 @@
   http:
       # The HTTP server listen address. This is a reverse-proxy server in front of gRPC server.
     - address: "tcp://127.0.0.1:8083"
-      map: "unix:///var/run/gmqttd.sock" # The backend gRPC server endpoint,
+      map: "tcp://127.0.0.1:8084" # The backend gRPC server endpoint,
 #      tls:
 #        cacert: "path_to_ca_cert_file"
 #        cert: "path_to_cert_file"
 #        key: "path_to_key_file"
->>>>>>> afcf8c8c
 
 mqtt:
   session_expiry: 2h
@@ -90,44 +79,49 @@
   prometheus:
     path: "/metrics"
     listen_address: ":8082"
-<<<<<<< HEAD
-  admin:
-    http:
-      enable: true
-      addr: :8083
-    grpc:
-      #addr: 'unix://./gmqttd.sock'
-=======
->>>>>>> afcf8c8c
   auth:
     # Password hash type. (plain | md5 | sha256 | bcrypt)
     # Default to MD5.
     hash: md5
     # The file to store password. If it is a relative path, it locates in the same directory as the config file.
     # (e.g: ./gmqtt_password => /etc/gmqtt/gmqtt_password.yml)
-    # Default to ./gmqtt_password.yml
+    # Defaults to ./gmqtt_password.yml
     # password_file:
   federation:
-    node_name: node
-    fed_addr: 127.0.0.1:8081
-    gossip_addr: 127.0.0.1:7071
-    join:
-      - 127.0.0.1:7070
+    # node_name is the unique identifier for the node in the federation. Defaults to hostname.
+    # node_name:
+    # fed_addr is the gRPC server listening address for the federation internal communication. Defaults to :8901
+    fed_addr: :8901
+    # advertise_fed_addr is used to change the federation gRPC server address that we advertise to other nodes in the cluster.
+    # Defaults to "fed_addr".However, in some cases, there may be a routable address that cannot be bound.
+    # If the port is missing, the default federation port (8901) will be used.
+    advertise_fed_addr: :8901
+    # gossip_addr is the address that the gossip will listen on, It is used for both UDP and TCP gossip. Defaults to :8902
+    gossip_addr: :8902
+    # retry_join is the address of other nodes to join upon starting up.
+    # If port is missing, the default gossip port (8902) will be used.
+    #retry_join:
+    #  - 127.0.0.1:8902
+
+    # rejoin_after_leave will be pass to "RejoinAfterLeave" in serf configuration.
+    # It controls our interaction with the snapshot file.
+    # When set to false (default), a leave causes a Serf to not rejoin the cluster until an explicit join is received.
+    # If this is set to true, we ignore the leave, and rejoin the cluster on start.
+    rejoin_after_leave: false
+    # snapshot_path will be pass to "SnapshotPath" in serf configuration.
+    # When Serf is started with a snapshot,it will attempt to join all the previously known nodes until one
+    # succeeds and will also avoid replaying old user events.
+    snapshot_path:
 
 # plugin loading orders
 plugin_order:
   # Uncomment auth to enable authentication.
-<<<<<<< HEAD
-  #- auth
-  #- prometheus
-=======
   # - auth
   - prometheus
->>>>>>> afcf8c8c
   - admin
-  #- federation
+  - federation
 log:
-  level: info # debug | info | warn | error
+  level: debug # debug | info | warn | error
   format: text # json | text
   # whether to dump MQTT packet in debug level
   dump_packet: false
