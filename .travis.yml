language: go

go:
  - "1.9.x"
  - "1.10.x"
  - "1.11.x"
  #- master

install:
  - go get -t -v -d -u ./...

before_install:
  - go get -t -v -d -u github.com/DrmagicE/gmqtt

script:
  -  go test -race ./pkg/packets
<<<<<<< HEAD
  -  go test -race .   -coverprofile=coverage.txt -covermode=atomic
=======
  -  go test -race .  -coverprofile=coverage.txt -covermode=atomic
>>>>>>> d1f72ded
  
after_success:
  - bash <(curl -s https://codecov.io/bash)<|MERGE_RESOLUTION|>--- conflicted
+++ resolved
@@ -14,11 +14,6 @@
 
 script:
   -  go test -race ./pkg/packets
-<<<<<<< HEAD
-  -  go test -race .   -coverprofile=coverage.txt -covermode=atomic
-=======
   -  go test -race .  -coverprofile=coverage.txt -covermode=atomic
->>>>>>> d1f72ded
-  
 after_success:
   - bash <(curl -s https://codecov.io/bash)